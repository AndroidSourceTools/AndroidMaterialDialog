--- conflicted
+++ resolved
@@ -83,24 +83,12 @@
       <sourceFolder url="file://$MODULE_DIR$/src/test/rs" isTestSource="true" />
       <sourceFolder url="file://$MODULE_DIR$/src/test/shaders" isTestSource="true" />
       <excludeFolder url="file://$MODULE_DIR$/build/intermediates/blame" />
-<<<<<<< HEAD
-      <excludeFolder url="file://$MODULE_DIR$/build/intermediates/classes" />
-      <excludeFolder url="file://$MODULE_DIR$/build/intermediates/dependency-cache" />
       <excludeFolder url="file://$MODULE_DIR$/build/intermediates/incremental" />
-      <excludeFolder url="file://$MODULE_DIR$/build/intermediates/incremental-safeguard" />
-      <excludeFolder url="file://$MODULE_DIR$/build/intermediates/jniLibs" />
-=======
-      <excludeFolder url="file://$MODULE_DIR$/build/intermediates/incremental" />
->>>>>>> d765a0b4
       <excludeFolder url="file://$MODULE_DIR$/build/intermediates/manifests" />
       <excludeFolder url="file://$MODULE_DIR$/build/intermediates/res" />
       <excludeFolder url="file://$MODULE_DIR$/build/intermediates/rs" />
       <excludeFolder url="file://$MODULE_DIR$/build/intermediates/symbols" />
       <excludeFolder url="file://$MODULE_DIR$/build/outputs" />
-<<<<<<< HEAD
-      <excludeFolder url="file://$MODULE_DIR$/build/tmp" />
-=======
->>>>>>> d765a0b4
     </content>
     <orderEntry type="jdk" jdkName="Android API 24 Platform" jdkType="Android SDK" />
     <orderEntry type="sourceFolder" forTests="false" />
