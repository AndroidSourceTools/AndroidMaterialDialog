--- conflicted
+++ resolved
@@ -1,19 +1,17 @@
 # AndroidMaterialDialog - RELEASE NOTES
 
-<<<<<<< HEAD
 ## Version 4.2.0 (Sep. 20th 2017)
 
 A feature release, which introduces the following changes:
 
 - Updated dependency "AndroidUtil" to version 1.17.2.
 - Updated dependency "AndroidMaterialViews" to version 2.1.5.
-=======
+
 ## Version 4.1.1 (Dec. 13th 2017)
 
 A bugfix release, which fixes the following issues:
 
 - https://github.com/michael-rapp/AndroidMaterialDialog/issues/19
->>>>>>> 7feb30f1
 
 ## Version 4.1.0 (Aug. 31th 2017)
 
