<?xml version="1.0" encoding="UTF-8"?>
<module external.linked.project.id=":library" external.linked.project.path="$MODULE_DIR$" external.root.project.path="$MODULE_DIR$/.." external.system.id="GRADLE" external.system.module.group="AndroidMaterialDialog" external.system.module.version="unspecified" type="JAVA_MODULE" version="4">
  <component name="FacetManager">
    <facet type="android-gradle" name="Android-Gradle">
      <configuration>
        <option name="GRADLE_PROJECT_PATH" value=":library" />
      </configuration>
    </facet>
    <facet type="android" name="Android">
      <configuration>
        <option name="SELECTED_BUILD_VARIANT" value="debug" />
        <option name="SELECTED_TEST_ARTIFACT" value="_android_test_" />
        <option name="ASSEMBLE_TASK_NAME" value="assembleDebug" />
        <option name="COMPILE_JAVA_TASK_NAME" value="compileDebugSources" />
        <afterSyncTasks>
          <task>generateDebugSources</task>
        </afterSyncTasks>
        <option name="ALLOW_USER_CONFIGURATION" value="false" />
        <option name="MANIFEST_FILE_RELATIVE_PATH" value="/src/main/AndroidManifest.xml" />
        <option name="RES_FOLDER_RELATIVE_PATH" value="/src/main/res" />
        <option name="RES_FOLDERS_RELATIVE_PATH" value="file://$MODULE_DIR$/src/main/res" />
        <option name="ASSETS_FOLDER_RELATIVE_PATH" value="/src/main/assets" />
        <option name="LIBRARY_PROJECT" value="true" />
      </configuration>
    </facet>
  </component>
  <component name="NewModuleRootManager" LANGUAGE_LEVEL="JDK_1_7" inherit-compiler-output="false">
    <output url="file://$MODULE_DIR$/build/intermediates/classes/debug" />
    <output-test url="file://$MODULE_DIR$/build/intermediates/classes/test/debug" />
    <exclude-output />
    <content url="file://$MODULE_DIR$">
      <sourceFolder url="file://$MODULE_DIR$/build/generated/source/r/debug" isTestSource="false" generated="true" />
      <sourceFolder url="file://$MODULE_DIR$/build/generated/source/aidl/debug" isTestSource="false" generated="true" />
      <sourceFolder url="file://$MODULE_DIR$/build/generated/source/buildConfig/debug" isTestSource="false" generated="true" />
      <sourceFolder url="file://$MODULE_DIR$/build/generated/source/rs/debug" isTestSource="false" generated="true" />
      <sourceFolder url="file://$MODULE_DIR$/build/generated/source/apt/debug" isTestSource="false" generated="true" />
      <sourceFolder url="file://$MODULE_DIR$/build/generated/res/rs/debug" type="java-resource" />
      <sourceFolder url="file://$MODULE_DIR$/build/generated/res/resValues/debug" type="java-resource" />
      <sourceFolder url="file://$MODULE_DIR$/build/generated/source/r/androidTest/debug" isTestSource="true" generated="true" />
      <sourceFolder url="file://$MODULE_DIR$/build/generated/source/aidl/androidTest/debug" isTestSource="true" generated="true" />
      <sourceFolder url="file://$MODULE_DIR$/build/generated/source/buildConfig/androidTest/debug" isTestSource="true" generated="true" />
      <sourceFolder url="file://$MODULE_DIR$/build/generated/source/rs/androidTest/debug" isTestSource="true" generated="true" />
      <sourceFolder url="file://$MODULE_DIR$/build/generated/source/apt/androidTest/debug" isTestSource="true" generated="true" />
      <sourceFolder url="file://$MODULE_DIR$/build/generated/res/rs/androidTest/debug" type="java-test-resource" />
      <sourceFolder url="file://$MODULE_DIR$/build/generated/res/resValues/androidTest/debug" type="java-test-resource" />
      <sourceFolder url="file://$MODULE_DIR$/src/debug/res" type="java-resource" />
      <sourceFolder url="file://$MODULE_DIR$/src/debug/resources" type="java-resource" />
      <sourceFolder url="file://$MODULE_DIR$/src/debug/assets" type="java-resource" />
      <sourceFolder url="file://$MODULE_DIR$/src/debug/aidl" isTestSource="false" />
      <sourceFolder url="file://$MODULE_DIR$/src/debug/java" isTestSource="false" />
      <sourceFolder url="file://$MODULE_DIR$/src/debug/jni" isTestSource="false" />
      <sourceFolder url="file://$MODULE_DIR$/src/debug/rs" isTestSource="false" />
      <sourceFolder url="file://$MODULE_DIR$/src/debug/shaders" isTestSource="false" />
      <sourceFolder url="file://$MODULE_DIR$/src/testDebug/res" type="java-test-resource" />
      <sourceFolder url="file://$MODULE_DIR$/src/testDebug/resources" type="java-test-resource" />
      <sourceFolder url="file://$MODULE_DIR$/src/testDebug/assets" type="java-test-resource" />
      <sourceFolder url="file://$MODULE_DIR$/src/testDebug/aidl" isTestSource="true" />
      <sourceFolder url="file://$MODULE_DIR$/src/testDebug/java" isTestSource="true" />
      <sourceFolder url="file://$MODULE_DIR$/src/testDebug/jni" isTestSource="true" />
      <sourceFolder url="file://$MODULE_DIR$/src/testDebug/rs" isTestSource="true" />
      <sourceFolder url="file://$MODULE_DIR$/src/testDebug/shaders" isTestSource="true" />
      <sourceFolder url="file://$MODULE_DIR$/src/main/res" type="java-resource" />
      <sourceFolder url="file://$MODULE_DIR$/src/main/resources" type="java-resource" />
      <sourceFolder url="file://$MODULE_DIR$/src/main/assets" type="java-resource" />
      <sourceFolder url="file://$MODULE_DIR$/src/main/aidl" isTestSource="false" />
      <sourceFolder url="file://$MODULE_DIR$/src/main/java" isTestSource="false" />
      <sourceFolder url="file://$MODULE_DIR$/src/main/jni" isTestSource="false" />
      <sourceFolder url="file://$MODULE_DIR$/src/main/rs" isTestSource="false" />
      <sourceFolder url="file://$MODULE_DIR$/src/main/shaders" isTestSource="false" />
      <sourceFolder url="file://$MODULE_DIR$/src/androidTest/res" type="java-test-resource" />
      <sourceFolder url="file://$MODULE_DIR$/src/androidTest/resources" type="java-test-resource" />
      <sourceFolder url="file://$MODULE_DIR$/src/androidTest/assets" type="java-test-resource" />
      <sourceFolder url="file://$MODULE_DIR$/src/androidTest/aidl" isTestSource="true" />
      <sourceFolder url="file://$MODULE_DIR$/src/androidTest/java" isTestSource="true" />
      <sourceFolder url="file://$MODULE_DIR$/src/androidTest/jni" isTestSource="true" />
      <sourceFolder url="file://$MODULE_DIR$/src/androidTest/rs" isTestSource="true" />
      <sourceFolder url="file://$MODULE_DIR$/src/androidTest/shaders" isTestSource="true" />
<<<<<<< HEAD
      <sourceFolder url="file://$MODULE_DIR$/src/test/res" type="java-test-resource" />
      <sourceFolder url="file://$MODULE_DIR$/src/test/resources" type="java-test-resource" />
      <sourceFolder url="file://$MODULE_DIR$/src/test/assets" type="java-test-resource" />
      <sourceFolder url="file://$MODULE_DIR$/src/test/aidl" isTestSource="true" />
      <sourceFolder url="file://$MODULE_DIR$/src/test/java" isTestSource="true" />
      <sourceFolder url="file://$MODULE_DIR$/src/test/jni" isTestSource="true" />
      <sourceFolder url="file://$MODULE_DIR$/src/test/rs" isTestSource="true" />
      <sourceFolder url="file://$MODULE_DIR$/src/test/shaders" isTestSource="true" />
      <excludeFolder url="file://$MODULE_DIR$/build/docs" />
      <excludeFolder url="file://$MODULE_DIR$/build/intermediates/annotations" />
=======
>>>>>>> d765a0b4
      <excludeFolder url="file://$MODULE_DIR$/build/intermediates/blame" />
      <excludeFolder url="file://$MODULE_DIR$/build/intermediates/bundles" />
      <excludeFolder url="file://$MODULE_DIR$/build/intermediates/exploded-aar/com.android.support/animated-vector-drawable/24.2.0/jars" />
      <excludeFolder url="file://$MODULE_DIR$/build/intermediates/exploded-aar/com.android.support/appcompat-v7/24.2.0/jars" />
      <excludeFolder url="file://$MODULE_DIR$/build/intermediates/exploded-aar/com.android.support/design/24.2.0/jars" />
      <excludeFolder url="file://$MODULE_DIR$/build/intermediates/exploded-aar/com.android.support/recyclerview-v7/24.2.0/jars" />
      <excludeFolder url="file://$MODULE_DIR$/build/intermediates/exploded-aar/com.android.support/support-compat/24.2.0/jars" />
      <excludeFolder url="file://$MODULE_DIR$/build/intermediates/exploded-aar/com.android.support/support-core-ui/24.2.0/jars" />
      <excludeFolder url="file://$MODULE_DIR$/build/intermediates/exploded-aar/com.android.support/support-core-utils/24.2.0/jars" />
      <excludeFolder url="file://$MODULE_DIR$/build/intermediates/exploded-aar/com.android.support/support-fragment/24.2.0/jars" />
      <excludeFolder url="file://$MODULE_DIR$/build/intermediates/exploded-aar/com.android.support/support-media-compat/24.2.0/jars" />
      <excludeFolder url="file://$MODULE_DIR$/build/intermediates/exploded-aar/com.android.support/support-v4/24.2.0/jars" />
      <excludeFolder url="file://$MODULE_DIR$/build/intermediates/exploded-aar/com.android.support/support-vector-drawable/24.2.0/jars" />
      <excludeFolder url="file://$MODULE_DIR$/build/intermediates/exploded-aar/com.github.michael-rapp/android-material-views/2.1.2/jars" />
      <excludeFolder url="file://$MODULE_DIR$/build/intermediates/exploded-aar/com.github.michael-rapp/android-util/1.11.1/jars" />
      <excludeFolder url="file://$MODULE_DIR$/build/intermediates/incremental" />
      <excludeFolder url="file://$MODULE_DIR$/build/intermediates/lint" />
      <excludeFolder url="file://$MODULE_DIR$/build/intermediates/manifests" />
      <excludeFolder url="file://$MODULE_DIR$/build/intermediates/res" />
      <excludeFolder url="file://$MODULE_DIR$/build/intermediates/rs" />
      <excludeFolder url="file://$MODULE_DIR$/build/intermediates/shaders" />
      <excludeFolder url="file://$MODULE_DIR$/build/intermediates/symbols" />
<<<<<<< HEAD
      <excludeFolder url="file://$MODULE_DIR$/build/intermediates/transforms" />
      <excludeFolder url="file://$MODULE_DIR$/build/intermediates/typedefs.txt" />
      <excludeFolder url="file://$MODULE_DIR$/build/ivy.xml" />
      <excludeFolder url="file://$MODULE_DIR$/build/libs" />
      <excludeFolder url="file://$MODULE_DIR$/build/outputs" />
      <excludeFolder url="file://$MODULE_DIR$/build/poms" />
      <excludeFolder url="file://$MODULE_DIR$/build/tmp" />
=======
      <excludeFolder url="file://$MODULE_DIR$/build/outputs" />
>>>>>>> d765a0b4
    </content>
    <orderEntry type="jdk" jdkName="Android API 24 Platform" jdkType="Android SDK" />
    <orderEntry type="sourceFolder" forTests="false" />
    <orderEntry type="library" exported="" name="support-media-compat-24.2.0" level="project" />
    <orderEntry type="library" exported="" name="recyclerview-v7-24.2.0" level="project" />
    <orderEntry type="library" exported="" name="support-compat-24.2.0" level="project" />
    <orderEntry type="library" exported="" name="support-v4-24.2.0" level="project" />
    <orderEntry type="library" exported="" name="support-core-ui-24.2.0" level="project" />
    <orderEntry type="library" exported="" name="support-core-utils-24.2.0" level="project" />
    <orderEntry type="library" exported="" name="appcompat-v7-24.2.0" level="project" />
    <orderEntry type="library" exported="" name="support-fragment-24.2.0" level="project" />
    <orderEntry type="library" exported="" name="android-util-1.11.1" level="project" />
    <orderEntry type="library" exported="" name="support-annotations-24.2.0" level="project" />
    <orderEntry type="library" exported="" name="support-vector-drawable-24.2.0" level="project" />
    <orderEntry type="library" exported="" name="animated-vector-drawable-24.2.0" level="project" />
    <orderEntry type="library" exported="" name="design-24.2.0" level="project" />
    <orderEntry type="library" exported="" name="android-material-views-2.1.2" level="project" />
  </component>
</module><|MERGE_RESOLUTION|>--- conflicted
+++ resolved
@@ -67,6 +67,14 @@
       <sourceFolder url="file://$MODULE_DIR$/src/main/jni" isTestSource="false" />
       <sourceFolder url="file://$MODULE_DIR$/src/main/rs" isTestSource="false" />
       <sourceFolder url="file://$MODULE_DIR$/src/main/shaders" isTestSource="false" />
+      <sourceFolder url="file://$MODULE_DIR$/src/test/res" type="java-test-resource" />
+      <sourceFolder url="file://$MODULE_DIR$/src/test/resources" type="java-test-resource" />
+      <sourceFolder url="file://$MODULE_DIR$/src/test/assets" type="java-test-resource" />
+      <sourceFolder url="file://$MODULE_DIR$/src/test/aidl" isTestSource="true" />
+      <sourceFolder url="file://$MODULE_DIR$/src/test/java" isTestSource="true" />
+      <sourceFolder url="file://$MODULE_DIR$/src/test/jni" isTestSource="true" />
+      <sourceFolder url="file://$MODULE_DIR$/src/test/rs" isTestSource="true" />
+      <sourceFolder url="file://$MODULE_DIR$/src/test/shaders" isTestSource="true" />
       <sourceFolder url="file://$MODULE_DIR$/src/androidTest/res" type="java-test-resource" />
       <sourceFolder url="file://$MODULE_DIR$/src/androidTest/resources" type="java-test-resource" />
       <sourceFolder url="file://$MODULE_DIR$/src/androidTest/assets" type="java-test-resource" />
@@ -75,19 +83,6 @@
       <sourceFolder url="file://$MODULE_DIR$/src/androidTest/jni" isTestSource="true" />
       <sourceFolder url="file://$MODULE_DIR$/src/androidTest/rs" isTestSource="true" />
       <sourceFolder url="file://$MODULE_DIR$/src/androidTest/shaders" isTestSource="true" />
-<<<<<<< HEAD
-      <sourceFolder url="file://$MODULE_DIR$/src/test/res" type="java-test-resource" />
-      <sourceFolder url="file://$MODULE_DIR$/src/test/resources" type="java-test-resource" />
-      <sourceFolder url="file://$MODULE_DIR$/src/test/assets" type="java-test-resource" />
-      <sourceFolder url="file://$MODULE_DIR$/src/test/aidl" isTestSource="true" />
-      <sourceFolder url="file://$MODULE_DIR$/src/test/java" isTestSource="true" />
-      <sourceFolder url="file://$MODULE_DIR$/src/test/jni" isTestSource="true" />
-      <sourceFolder url="file://$MODULE_DIR$/src/test/rs" isTestSource="true" />
-      <sourceFolder url="file://$MODULE_DIR$/src/test/shaders" isTestSource="true" />
-      <excludeFolder url="file://$MODULE_DIR$/build/docs" />
-      <excludeFolder url="file://$MODULE_DIR$/build/intermediates/annotations" />
-=======
->>>>>>> d765a0b4
       <excludeFolder url="file://$MODULE_DIR$/build/intermediates/blame" />
       <excludeFolder url="file://$MODULE_DIR$/build/intermediates/bundles" />
       <excludeFolder url="file://$MODULE_DIR$/build/intermediates/exploded-aar/com.android.support/animated-vector-drawable/24.2.0/jars" />
@@ -110,17 +105,7 @@
       <excludeFolder url="file://$MODULE_DIR$/build/intermediates/rs" />
       <excludeFolder url="file://$MODULE_DIR$/build/intermediates/shaders" />
       <excludeFolder url="file://$MODULE_DIR$/build/intermediates/symbols" />
-<<<<<<< HEAD
-      <excludeFolder url="file://$MODULE_DIR$/build/intermediates/transforms" />
-      <excludeFolder url="file://$MODULE_DIR$/build/intermediates/typedefs.txt" />
-      <excludeFolder url="file://$MODULE_DIR$/build/ivy.xml" />
-      <excludeFolder url="file://$MODULE_DIR$/build/libs" />
       <excludeFolder url="file://$MODULE_DIR$/build/outputs" />
-      <excludeFolder url="file://$MODULE_DIR$/build/poms" />
-      <excludeFolder url="file://$MODULE_DIR$/build/tmp" />
-=======
-      <excludeFolder url="file://$MODULE_DIR$/build/outputs" />
->>>>>>> d765a0b4
     </content>
     <orderEntry type="jdk" jdkName="Android API 24 Platform" jdkType="Android SDK" />
     <orderEntry type="sourceFolder" forTests="false" />
